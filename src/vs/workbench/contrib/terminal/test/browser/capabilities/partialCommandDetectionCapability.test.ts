--- conflicted
+++ resolved
@@ -7,22 +7,8 @@
 import { PartialCommandDetectionCapability } from 'vs/platform/terminal/common/capabilities/partialCommandDetectionCapability';
 import type { IMarker, Terminal } from 'xterm';
 import { IXtermCore } from 'vs/workbench/contrib/terminal/browser/xterm-private';
-<<<<<<< HEAD
 import { importAMDNodeModule } from 'vs/amdX';
-
-async function writeP(terminal: Terminal, data: string): Promise<void> {
-	return new Promise<void>((resolve, reject) => {
-		const failTimeout = timeout(2000);
-		failTimeout.then(() => reject('Writing to xterm is taking longer than 2 seconds'));
-		terminal.write(data, () => {
-			failTimeout.cancel();
-			resolve();
-		});
-	});
-}
-=======
 import { writeP } from 'vs/workbench/contrib/terminal/browser/terminalTestHelpers';
->>>>>>> b80faf9e
 
 interface TestTerminal extends Terminal {
 	_core: IXtermCore;
