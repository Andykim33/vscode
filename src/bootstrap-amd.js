/*---------------------------------------------------------------------------------------------
 *  Copyright (c) Microsoft Corporation. All rights reserved.
 *  Licensed under the MIT License. See License.txt in the project root for license information.
 *--------------------------------------------------------------------------------------------*/

//@ts-check
'use strict';

// ESM-comment-begin
const isESM = false;
// ESM-comment-end
// ESM-uncomment-begin
// const isESM = true;
// ESM-uncomment-end
const requireExtension = (isESM ? '.cjs' : '');

// Store the node.js require function in a variable
// before loading our AMD loader to avoid issues
// when this file is bundled with other files.
const nodeRequire = require;

// VSCODE_GLOBALS: node_modules
globalThis._VSCODE_NODE_MODULES = new Proxy(Object.create(null), { get: (_target, mod) => nodeRequire(String(mod)) });

// VSCODE_GLOBALS: package/product.json
globalThis._VSCODE_PRODUCT_JSON = require('../product.json');
globalThis._VSCODE_PACKAGE_JSON = require('../package.json');

<<<<<<< HEAD
// VSCODE_GLOBALS: file root of all resources
globalThis._VSCODE_FILE_ROOT = __dirname;

const bootstrap = require('./bootstrap');
const performance = require(`./vs/base/common/performance${requireExtension}`);

if (isESM) {

	// TODO@jrieken: merge vscode.context with _VSCODE etc...
	globalThis.vscode = {};
	globalThis.vscode.context = {
		configuration: () => {
			/** @type {any} */
			const product = require('../product.json');
			// Running out of sources
			if (process.env['VSCODE_DEV']) {
				Object.assign(product, {
					nameShort: `${product.nameShort} Dev`,
					nameLong: `${product.nameLong} Dev`,
					dataFolderName: `${product.dataFolderName}-dev`,
					serverDataFolderName: product.serverDataFolderName ? `${product.serverDataFolderName}-dev` : undefined
				});
			}
			// Version is added during built time, but we still
			// want to have it running out of sources so we
			// read it from package.json only when we need it.
			if (!product.version) {
				const pkg = require('../package.json');
				Object.assign(product, {
					version: pkg.version
				});
			}
			return { product };
		}
	};

	exports.load = function (entrypoint, onLoad, onError) {
		if (!entrypoint) {
			return;
		}

		entrypoint = `./${entrypoint}.js`;

		onLoad = onLoad || function () { };
		onError = onError || function (err) { console.error(err); };

		performance.mark(`code/fork/willLoadCode`);
		import(entrypoint).then(onLoad, onError);
	};


} else {

	// Bootstrap: NLS
	const nlsConfig = bootstrap.setupNLS();

	// @ts-ignore
	const loader = require('./vs/loader');
	// Bootstrap: Loader
	loader.config({
		baseUrl: bootstrap.fileUriFromPath(__dirname, { isWindows: process.platform === 'win32' }),
		catchError: true,
		nodeRequire,
		'vs/nls': nlsConfig,
		amdModulesPattern: /^vs\//,
		recordStats: true
=======
// @ts-ignore
const loader = require('./vs/loader');
const bootstrap = require('./bootstrap');
const performance = require('./vs/base/common/performance');

// Bootstrap: NLS
const nlsConfig = bootstrap.setupNLS();

// Bootstrap: Loader
loader.config({
	baseUrl: bootstrap.fileUriFromPath(__dirname, { isWindows: process.platform === 'win32' }),
	catchError: true,
	nodeRequire,
	'vs/nls': nlsConfig,
	amdModulesPattern: /^vs\//,
	recordStats: true
});

// Running in Electron
if (process.env['ELECTRON_RUN_AS_NODE'] || process.versions['electron']) {
	loader.define('fs', ['original-fs'], function (/** @type {import('fs')} */originalFS) {
		return originalFS;  // replace the patched electron fs with the original node fs for all AMD code
	});
}

// Pseudo NLS support
if (nlsConfig && nlsConfig.pseudo) {
	loader(['vs/nls'], function (/** @type {import('vs/nls')} */nlsPlugin) {
		nlsPlugin.setPseudoTranslation(!!nlsConfig.pseudo);
>>>>>>> e6b39b83
	});

<<<<<<< HEAD
	// Running in Electron
	if (process.env['ELECTRON_RUN_AS_NODE'] || process.versions['electron']) {
		loader.define('fs', ['original-fs'], function (originalFS) {
			return originalFS;  // replace the patched electron fs with the original node fs for all AMD code
		});
=======
/**
 * @param {string} entrypoint
 * @param {(value: any) => void} onLoad
 * @param {(err: Error) => void} onError
 */
exports.load = function (entrypoint, onLoad, onError) {
	if (!entrypoint) {
		return;
>>>>>>> e6b39b83
	}

	// Pseudo NLS support
	if (nlsConfig && nlsConfig.pseudo) {
		loader(['vs/nls'], function (nlsPlugin) {
			nlsPlugin.setPseudoTranslation(nlsConfig.pseudo);
		});
	}

	exports.load = function (entrypoint, onLoad, onError) {
		if (!entrypoint) {
			return;
		}

		// code cache config
		if (process.env['VSCODE_CODE_CACHE_PATH']) {
			loader.config({
				nodeCachedData: {
					path: process.env['VSCODE_CODE_CACHE_PATH'],
					seed: entrypoint
				}
			});
		}

		onLoad = onLoad || function () { };
		onError = onError || function (err) { console.error(err); };

		performance.mark(`code/fork/willLoadCode`);
		loader([entrypoint], onLoad, onError);
	};

}<|MERGE_RESOLUTION|>--- conflicted
+++ resolved
@@ -26,7 +26,7 @@
 globalThis._VSCODE_PRODUCT_JSON = require('../product.json');
 globalThis._VSCODE_PACKAGE_JSON = require('../package.json');
 
-<<<<<<< HEAD
+// @ts-ignore
 // VSCODE_GLOBALS: file root of all resources
 globalThis._VSCODE_FILE_ROOT = __dirname;
 
@@ -93,64 +93,27 @@
 		'vs/nls': nlsConfig,
 		amdModulesPattern: /^vs\//,
 		recordStats: true
-=======
-// @ts-ignore
-const loader = require('./vs/loader');
-const bootstrap = require('./bootstrap');
-const performance = require('./vs/base/common/performance');
-
-// Bootstrap: NLS
-const nlsConfig = bootstrap.setupNLS();
-
-// Bootstrap: Loader
-loader.config({
-	baseUrl: bootstrap.fileUriFromPath(__dirname, { isWindows: process.platform === 'win32' }),
-	catchError: true,
-	nodeRequire,
-	'vs/nls': nlsConfig,
-	amdModulesPattern: /^vs\//,
-	recordStats: true
-});
-
-// Running in Electron
-if (process.env['ELECTRON_RUN_AS_NODE'] || process.versions['electron']) {
-	loader.define('fs', ['original-fs'], function (/** @type {import('fs')} */originalFS) {
-		return originalFS;  // replace the patched electron fs with the original node fs for all AMD code
-	});
-}
-
-// Pseudo NLS support
-if (nlsConfig && nlsConfig.pseudo) {
-	loader(['vs/nls'], function (/** @type {import('vs/nls')} */nlsPlugin) {
-		nlsPlugin.setPseudoTranslation(!!nlsConfig.pseudo);
->>>>>>> e6b39b83
 	});
 
-<<<<<<< HEAD
 	// Running in Electron
 	if (process.env['ELECTRON_RUN_AS_NODE'] || process.versions['electron']) {
-		loader.define('fs', ['original-fs'], function (originalFS) {
+		loader.define('fs', ['original-fs'], function (/** @type {import('fs')} */originalFS) {
 			return originalFS;  // replace the patched electron fs with the original node fs for all AMD code
 		});
-=======
-/**
- * @param {string} entrypoint
- * @param {(value: any) => void} onLoad
- * @param {(err: Error) => void} onError
- */
-exports.load = function (entrypoint, onLoad, onError) {
-	if (!entrypoint) {
-		return;
->>>>>>> e6b39b83
 	}
 
 	// Pseudo NLS support
 	if (nlsConfig && nlsConfig.pseudo) {
-		loader(['vs/nls'], function (nlsPlugin) {
-			nlsPlugin.setPseudoTranslation(nlsConfig.pseudo);
+		loader(['vs/nls'], function (/** @type {import('vs/nls')} */nlsPlugin) {
+			nlsPlugin.setPseudoTranslation(!!nlsConfig.pseudo);
 		});
 	}
 
+	/**
+	 * @param {string} entrypoint
+	 * @param {(value: any) => void} onLoad
+	 * @param {(err: Error) => void} onError
+	 */
 	exports.load = function (entrypoint, onLoad, onError) {
 		if (!entrypoint) {
 			return;
