/*---------------------------------------------------------------------------------------------
 *  Copyright (c) Microsoft Corporation. All rights reserved.
 *  Licensed under the MIT License. See License.txt in the project root for license information.
 *--------------------------------------------------------------------------------------------*/

import 'mocha';
import * as assert from 'assert';
import { Selection } from 'vscode';
import { withRandomFileEditor, closeAllEditors } from './testUtils';
import { fetchEditPoint } from '../editPoint';
import { fetchSelectItem } from '../selectItem';
import { balanceOut, balanceIn } from '../balance';

suite('Tests for Next/Previous Select/Edit point and Balance actions', () => {
	teardown(closeAllEditors);

	const cssContents = `
.boo {
	margin: 20px 10px;
	background-image: url('tryme.png');
}

.boo .hoo {
	margin: 10px;
}
`;

	const scssContents = `
.boo {
	margin: 20px 10px;
	background-image: url('tryme.png');

	.boo .hoo {
		margin: 10px;
	}
}
`;

	const htmlContents = `
<!DOCTYPE html>
<html lang="en">
<head>
	<meta charset="">
	<meta name="viewport" content="width=device-width, initial-scale=1.0">
	<title></title>
</head>
<body>
	<div>
\t\t
	</div>
	<div class="header">
		<ul class="nav main">
			<li class="item1">Item 1</li>
			<li class="item2">Item 2</li>
		</ul>
	</div>
</body>
</html>
`;

	test('Emmet Next/Prev Edit point in html file', function (): any {
		return withRandomFileEditor(htmlContents, '.html', (editor, doc) => {
			editor.selections = [new Selection(1, 5, 1, 5)];

			let expectedNextEditPoints: [number, number][] = [[4, 16], [6, 8], [10, 2], [20, 0]];
			expectedNextEditPoints.forEach(([line, col]) => {
				fetchEditPoint('next');
				testSelection(editor.selection, col, line);
			});

			let expectedPrevEditPoints = [[10, 2], [6, 8], [4, 16], [0, 0]];
			expectedPrevEditPoints.forEach(([line, col]) => {
				fetchEditPoint('prev');
				testSelection(editor.selection, col, line);
			});

			return Promise.resolve();
		});
	});

	test('Emmet Select Next/Prev Item in html file', function (): any {
		return withRandomFileEditor(htmlContents, '.html', (editor, doc) => {
			editor.selections = [new Selection(2, 2, 2, 2)];

			let expectedNextItemPoints: [number, number, number][] = [
				[2, 1, 5],   // html
				[2, 6, 15],  // lang="en"
				[2, 12, 14], // en
				[3, 1, 5],   // head
				[4, 2, 6],   // meta
				[4, 7, 17], // charset=""
				[5, 2, 6],   // meta
				[5, 7, 22], // name="viewport"
				[5, 13, 21], // viewport
				[5, 23, 70], // content="width=device-width, initial-scale=1.0"
				[5, 32, 69], // width=device-width, initial-scale=1.0
				[5, 32, 51], // width=device-width,
				[5, 52, 69], // initial-scale=1.0
				[6, 2, 7]   // title
			];
			expectedNextItemPoints.forEach(([line, colstart, colend]) => {
				fetchSelectItem('next');
				testSelection(editor.selection, colstart, line, colend);
			});

			editor.selections = [new Selection(6, 15, 6, 15)];
			expectedNextItemPoints.reverse().forEach(([line, colstart, colend]) => {
				fetchSelectItem('prev');
				testSelection(editor.selection, colstart, line, colend);
			});

			return Promise.resolve();
		});
	});

	test('Emmet Next/Prev Item in html template', function (): any {
		const templateContents = `
<script type="text/template">
	<div class="header">
		<ul class="nav main">
		</ul>
	</div>
</script>
`;
		return withRandomFileEditor(templateContents, '.html', (editor, doc) => {
			editor.selections = [new Selection(2, 2, 2, 2)];

			let expectedNextItemPoints: [number, number, number][] = [
				[2, 2, 5],  // div
				[2, 6, 20], // class="header"
				[2, 13, 19], // header
				[3, 3, 5],   // ul
				[3, 6, 22],   // class="nav main"
				[3, 13, 21], // nav main
				[3, 13, 16],   // nav
				[3, 17, 21], // main
			];
			expectedNextItemPoints.forEach(([line, colstart, colend]) => {
				fetchSelectItem('next');
				testSelection(editor.selection, colstart, line, colend);
			});

			editor.selections = [new Selection(4, 1, 4, 1)];
			expectedNextItemPoints.reverse().forEach(([line, colstart, colend]) => {
				fetchSelectItem('prev');
				testSelection(editor.selection, colstart, line, colend);
			});

			return Promise.resolve();
		});
	});

	test('Emmet Select Next/Prev Item in css file', function (): any {
		return withRandomFileEditor(cssContents, '.css', (editor, doc) => {
			editor.selections = [new Selection(0, 0, 0, 0)];

			let expectedNextItemPoints: [number, number, number][] = [
				[1, 0, 4],   // .boo
				[2, 1, 19],  // margin: 20px 10px;
				[2, 9, 18],   // 20px 10px
				[2, 9, 13],   // 20px
				[2, 14, 18], // 10px
				[3, 1, 36],   // background-image: url('tryme.png');
				[3, 19, 35], // url('tryme.png')
				[6, 0, 9], // .boo .hoo
				[7, 1, 14], // margin: 10px;
				[7, 9, 13], // 10px
			];
			expectedNextItemPoints.forEach(([line, colstart, colend]) => {
				fetchSelectItem('next');
				testSelection(editor.selection, colstart, line, colend);
			});

			editor.selections = [new Selection(9, 0, 9, 0)];
			expectedNextItemPoints.reverse().forEach(([line, colstart, colend]) => {
				fetchSelectItem('prev');
				testSelection(editor.selection, colstart, line, colend);
			});

			return Promise.resolve();
		});
	});

	test('Emmet Select Next/Prev Item in scss file with nested rules', function (): any {
		return withRandomFileEditor(scssContents, '.scss', (editor, doc) => {
			editor.selections = [new Selection(0, 0, 0, 0)];

			let expectedNextItemPoints: [number, number, number][] = [
				[1, 0, 4],   // .boo
				[2, 1, 19],  // margin: 20px 10px;
				[2, 9, 18],   // 20px 10px
				[2, 9, 13],   // 20px
				[2, 14, 18], // 10px
				[3, 1, 36],   // background-image: url('tryme.png');
				[3, 19, 35], // url('tryme.png')
				[5, 1, 10], // .boo .hoo
				[6, 2, 15], // margin: 10px;
				[6, 10, 14], // 10px
			];
			expectedNextItemPoints.forEach(([line, colstart, colend]) => {
				fetchSelectItem('next');
				testSelection(editor.selection, colstart, line, colend);
			});

			editor.selections = [new Selection(8, 0, 8, 0)];
			expectedNextItemPoints.reverse().forEach(([line, colstart, colend]) => {
				fetchSelectItem('prev');
				testSelection(editor.selection, colstart, line, colend);
			});

			return Promise.resolve();
		});
	});

	test('Emmet Balance Out in html file', function (): any {
		return withRandomFileEditor(htmlContents, 'html', (editor, doc) => {

			editor.selections = [new Selection(14, 6, 14, 10)];
			let expectedBalanceOutRanges: [number, number, number, number][] = [
				[14, 3, 14, 32],   // <li class="item1">Item 1</li>
				[13, 23, 16, 2],  // inner contents of <ul class="nav main">
				[13, 2, 16, 7],		// outer contents of <ul class="nav main">
				[12, 21, 17, 1], // inner contents of <div class="header">
				[12, 1, 17, 7], // outer contents of <div class="header">
				[8, 6, 18, 0],	// inner contents of <body>
				[8, 0, 18, 7], // outer contents of <body>
				[2, 16, 19, 0],   // inner contents of <html>
				[2, 0, 19, 7],   // outer contents of <html>
			];
			expectedBalanceOutRanges.forEach(([linestart, colstart, lineend, colend]) => {
				balanceOut();
				testSelection(editor.selection, colstart, linestart, colend, lineend);
			});

			editor.selections = [new Selection(12, 7, 12, 7)];
			let expectedBalanceInRanges: [number, number, number, number][] = [
				[13, 2, 16, 7],		// outer contents of <ul class="nav main">
				[13, 23, 16, 2],  // inner contents of <ul class="nav main">
				[14, 3, 14, 32],   // <li class="item1">Item 1</li>
				[14, 21, 14, 27]   // Item 1
			];
			expectedBalanceInRanges.forEach(([linestart, colstart, lineend, colend]) => {
				balanceIn();
				testSelection(editor.selection, colstart, linestart, colend, lineend);
			});

			return Promise.resolve();
		});
	});

	test('Emmet Balance In using the same stack as Balance out in html file', function (): any {
		return withRandomFileEditor(htmlContents, 'html', (editor, doc) => {

			editor.selections = [new Selection(15, 6, 15, 10)];
			let expectedBalanceOutRanges: [number, number, number, number][] = [
				[15, 3, 15, 32],   // <li class="item1">Item 2</li>
				[13, 23, 16, 2],  // inner contents of <ul class="nav main">
				[13, 2, 16, 7],		// outer contents of <ul class="nav main">
				[12, 21, 17, 1], // inner contents of <div class="header">
				[12, 1, 17, 7], // outer contents of <div class="header">
				[8, 6, 18, 0],	// inner contents of <body>
				[8, 0, 18, 7], // outer contents of <body>
				[2, 16, 19, 0],   // inner contents of <html>
				[2, 0, 19, 7],   // outer contents of <html>
			];
			expectedBalanceOutRanges.forEach(([linestart, colstart, lineend, colend]) => {
				balanceOut();
				testSelection(editor.selection, colstart, linestart, colend, lineend);
			});

			expectedBalanceOutRanges.reverse().forEach(([linestart, colstart, lineend, colend]) => {
				testSelection(editor.selection, colstart, linestart, colend, lineend);
				balanceIn();
			});

			return Promise.resolve();
		});
	});

<<<<<<< HEAD
=======
	test('Emmet Balance In/Out in html template', function (): any {
		const htmlTemplate = `
<script type="text/html">
<div class="header">
	<ul class="nav main">
		<li class="item1">Item 1</li>
		<li class="item2">Item 2</li>
	</ul>
</div>
</script>`;

		return withRandomFileEditor(htmlTemplate, 'html', (editor, doc) => {

			editor.selections = [new Selection(5, 24, 5, 24)];
			let expectedBalanceOutRanges: [number, number, number, number][] = [
				[5, 20, 5, 26],	// <li class="item1">``Item 2''</li>
				[5, 2, 5, 31],	// ``<li class="item1">Item 2</li>''
				[3, 22, 6, 1],	// inner contents of ul
				[3, 1, 6, 6],	// outer contents of ul
				[2, 20, 7, 0],	// inner contents of div
				[2, 0, 7, 6],	// outer contents of div
			];
			expectedBalanceOutRanges.forEach(([linestart, colstart, lineend, colend]) => {
				balanceOut();
				testSelection(editor.selection, colstart, linestart, colend, lineend);
			});

			expectedBalanceOutRanges.pop();
			expectedBalanceOutRanges.reverse().forEach(([linestart, colstart, lineend, colend]) => {
				balanceIn();
				testSelection(editor.selection, colstart, linestart, colend, lineend);
			});

			return Promise.resolve();
		});
	});
>>>>>>> 8647b7c1
});

function testSelection(selection: Selection, startChar: number, startline: number, endChar?: number, endLine?: number) {

	assert.equal(selection.anchor.line, startline);
	assert.equal(selection.anchor.character, startChar);
	if (!endLine && endLine !== 0) {
		assert.equal(selection.isSingleLine, true);
	} else {
		assert.equal(selection.active.line, endLine);
	}
	if (!endChar && endChar !== 0) {
		assert.equal(selection.isEmpty, true);
	} else {
		assert.equal(selection.active.character, endChar);
	}
}<|MERGE_RESOLUTION|>--- conflicted
+++ resolved
@@ -277,8 +277,6 @@
 		});
 	});
 
-<<<<<<< HEAD
-=======
 	test('Emmet Balance In/Out in html template', function (): any {
 		const htmlTemplate = `
 <script type="text/html">
@@ -315,7 +313,6 @@
 			return Promise.resolve();
 		});
 	});
->>>>>>> 8647b7c1
 });
 
 function testSelection(selection: Selection, startChar: number, startline: number, endChar?: number, endLine?: number) {
